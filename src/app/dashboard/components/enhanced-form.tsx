'use client'

import { AnimatePresence, motion } from 'framer-motion'
import { CircleFadingPlus, Folder, InfoIcon, Send } from 'lucide-react'
import { useForm } from 'react-hook-form'
import { useEffect, useState } from 'react'
import dynamic from 'next/dynamic'
import { Form, FormDescription, FormField, FormItem, FormLabel } from '@/components/ui/form'
import {
  Select,
  SelectContent,
  SelectItem,
  SelectTrigger,
  SelectValue,
} from '@/components/ui/select'
import { Textarea } from '@/components/ui/textarea'
import { Tooltip, TooltipContent, TooltipProvider, TooltipTrigger } from '@/components/ui/tooltip'
import { getModelPrice, MODELS, type ModelId } from '@/lib/models'
import { cn } from '@/lib/utils'
import { useAppStore } from '@/store/use-app-store'

export const MAX_CONTEXT_LENGTH = 3000

interface EnhancedFormProps {
  onSubmit: (data: FormValues) => void
  isLoading: boolean
  advices: string[]
  onAdviceClick: (advice: string) => void
  initialMessage?: string
  isFormDisabled?: boolean
  currentTaskId?: string | null
}

interface FormValues {
  message: string
  includeContext: boolean
}

// Client-only component - Display model price info
const ModelPriceInfo = dynamic(
  () =>
    Promise.resolve(({ modelId }: { modelId: ModelId }) => {
      const [priceInfo, setPriceInfo] = useState<{ input: number; output: number } | null>(null)

      useEffect(() => {
        if (modelId) {
          const price = getModelPrice(modelId)
          setPriceInfo(price || null)
        }
      }, [modelId])

      if (!priceInfo) return null

      return (
        <FormDescription className="flex items-center gap-1 text-xs text-zinc-500 dark:text-zinc-400">
          <span>
            当前模型价格: 输入 ${priceInfo.input}/百万 tokens, 输出 ${priceInfo.output}/百万 tokens
          </span>
        </FormDescription>
      )
    }),
  { ssr: false },
)

// Main form component
const EnhancedFormClient = ({
  onSubmit,
  isLoading,
  advices,
  onAdviceClick,
  initialMessage = '',
  isFormDisabled = false,
}: EnhancedFormProps) => {
  const { model, context, setState } = useAppStore()
  const [isClient, setIsClient] = useState(false)
  const [_isLoadingContext, setIsLoadingContext] = useState(false)
  const [localContext, setLocalContext] = useState(context)
  const hasContext = Boolean(localContext && localContext.trim().length > 0)

  // Ensure client-side rendering only
  useEffect(() => {
    setIsClient(true)
  }, [])

  // Fetch context from API if not available in app store
  useEffect(() => {
    const fetchUserContext = async () => {
      // If context is already available in app store, use it
      if (context && context.trim().length > 0) {
        setLocalContext(context)
        return
      }

      try {
        setIsLoadingContext(true)
        const response = await fetch('/api/user/me')

        if (response.ok) {
          const data = await response.json()
          if (data.success && data.user && data.user.backgroundInfo) {
            // Update local state and app store with background info
            setLocalContext(data.user.backgroundInfo)
            setState('context', data.user.backgroundInfo)
          }
        } else {
          console.error('Failed to fetch user context:', response.statusText)
        }
      } catch (error) {
        console.error('Error fetching user context:', error)
      } finally {
        setIsLoadingContext(false)
      }
    }

    // Only fetch if we're on the client and don't have context yet
    if (isClient && (!context || context.trim().length === 0)) {
      void fetchUserContext()
    }
  }, [isClient, context, setState])

  // Initialize form with values from store
  const form = useForm<FormValues>({
    defaultValues: {
      message: initialMessage,
      includeContext: hasContext,
    },
  })

  // Update message when initialMessage changes
  useEffect(() => {
    if (initialMessage) {
      form.setValue('message', initialMessage)
    } else {
      form.setValue('message', '')
    }
  }, [initialMessage, form])

  const handleFormSubmit = form.handleSubmit((data) => {
    // Prepare the complete form data with values from the app store
    const completeData = {
      message: data.message,
      includeContext: data.includeContext,
      context: localContext,
    }

    onSubmit(completeData)
  })

  // Handle advice click
  const handleAdviceClickInternal = (advice: string) => {
    const currentMessage = form.getValues('message')
    const newMessage = currentMessage ? `${currentMessage}\n${advice}` : advice
    form.setValue('message', newMessage, {
      shouldValidate: true,
      shouldDirty: true,
      shouldTouch: true,
    })

    // Call external handler if provided
    if (onAdviceClick) {
      onAdviceClick(advice)
    }
  }

  // Handle model change
  const handleModelChange = (value: string) => {
    setState('model', value)
  }

  // If not client, return a loading placeholder
  if (!isClient) {
    return (
      <div
        className={cn(
          'w-full',
          'group relative overflow-hidden',
          'bg-white dark:bg-zinc-900',
          'border border-zinc-200 dark:border-zinc-800',
          'rounded-2xl transition-all duration-300 hover:shadow-md',
          'min-h-[400px] p-8',
        )}
      >
        <div className="animate-pulse space-y-4">
          <div className="h-6 w-1/3 rounded-md bg-zinc-200 dark:bg-zinc-800"></div>
          <div className="h-32 rounded-md bg-zinc-200 dark:bg-zinc-800"></div>
          <div className="h-6 w-1/2 rounded-md bg-zinc-200 dark:bg-zinc-800"></div>
          <div className="h-32 rounded-md bg-zinc-200 dark:bg-zinc-800"></div>
        </div>
      </div>
    )
  }

  return (
    <div
      className={cn(
        'w-full',
        'group relative overflow-hidden',
        'bg-white dark:bg-zinc-900',
        'border border-zinc-200 dark:border-zinc-800',
        'rounded-2xl transition-all duration-300 hover:shadow-md',
      )}
    >
      <div className="flex items-center justify-between border-b border-zinc-200 p-4 dark:border-zinc-800">
        <div className="flex items-center gap-3">
          <div className="flex h-8 w-8 items-center justify-center rounded-full bg-zinc-100 dark:bg-zinc-800">
            <Folder className="h-4 w-4 text-zinc-600 dark:text-zinc-400" />
          </div>
          <div>
            <h3 className="text-sm font-medium text-zinc-900 dark:text-zinc-100">
              HTML Canvas Builder
            </h3>
            <p className="text-xs text-zinc-500 dark:text-zinc-400">使用AI创建精美的HTML组件</p>
          </div>
        </div>
      </div>

      <div className="p-6">
        <Form {...form}>
          <form onSubmit={handleFormSubmit} className="space-y-6">
            <div className="space-y-6">
              {/* Model selection */}
              <div className="space-y-2">
                <FormLabel className="text-sm font-medium text-zinc-900 dark:text-zinc-100">
                  AI 模型
                </FormLabel>
                <Select value={model} onValueChange={handleModelChange} disabled={isFormDisabled}>
                  <SelectTrigger
                    className={cn('w-full', isFormDisabled && 'cursor-not-allowed opacity-50')}
                  >
                    <SelectValue placeholder="选择AI模型" />
                  </SelectTrigger>
                  <SelectContent>
                    {MODELS.map((m) => (
                      <SelectItem key={m.id} value={m.id}>
                        {m.name}
                      </SelectItem>
                    ))}
                  </SelectContent>
                </Select>
                <ModelPriceInfo modelId={model} />
              </div>

              {/* Prompt field with integrated context toggle */}
              <div className="relative flex flex-col">
                <FormField
                  control={form.control}
                  name="message"
                  render={({ field }) => (
                    <FormItem className="space-y-2">
                      <FormLabel className="text-sm font-medium text-zinc-900 dark:text-zinc-100">
                        提示词
                      </FormLabel>
                      <div className="relative">
                        <div className="overflow-hidden">
                          <Textarea
<<<<<<< HEAD
                            placeholder="描述你想要生成的HTML..."
                            className="h-[150px] w-full resize-none rounded-xl rounded-b-none border-0 bg-zinc-100 px-4 py-3 text-sm text-zinc-900 placeholder:text-zinc-500 focus-visible:ring-0 focus-visible:ring-offset-0 focus-visible:outline-none dark:bg-zinc-800 dark:text-zinc-100"
=======
                            placeholder="描述您想要生成的HTML..."
                            className={cn(
                              'h-[150px] w-full resize-none rounded-xl rounded-b-none border-0 bg-zinc-100 px-4 py-3 text-sm text-zinc-900 placeholder:text-zinc-500 focus-visible:ring-0 focus-visible:ring-offset-0 focus-visible:outline-none dark:bg-zinc-800 dark:text-zinc-100',
                              isFormDisabled && 'cursor-not-allowed opacity-50',
                            )}
>>>>>>> e3572578
                            style={{ boxShadow: 'none' }}
                            disabled={isFormDisabled}
                            {...field}
                          />
                        </div>
                        <div className="h-12 rounded-b-xl bg-zinc-100 dark:bg-zinc-800">
                          <div className="absolute bottom-3 left-3 flex items-center gap-2">
                            {/* <label className="cursor-pointer rounded-lg bg-zinc-200/50 p-2 dark:bg-zinc-700/50">
                              <input type="file" className="hidden" />
                              <Paperclip className="h-4 w-4 text-zinc-500 transition-colors hover:text-zinc-700 dark:text-zinc-400 dark:hover:text-zinc-300" />
                            </label> */}
                            <FormField
                              control={form.control}
                              name="includeContext"
                              render={({ field: contextField }) => (
                                <TooltipProvider>
                                  <Tooltip>
                                    <TooltipTrigger asChild>
                                      <button
                                        type="button"
                                        onClick={() => contextField.onChange(!contextField.value)}
                                        className={cn(
                                          'flex h-8 cursor-pointer items-center gap-2 rounded-full border px-1.5 py-1 transition-all',
                                          contextField.value && hasContext
                                            ? 'border-sky-400 bg-sky-500/15 text-sky-500'
                                            : contextField.value && !hasContext
                                              ? 'border-amber-400 bg-amber-500/15 text-amber-500'
                                              : 'border-transparent bg-zinc-200/50 text-zinc-500 hover:text-zinc-700 dark:bg-zinc-700/50 dark:text-zinc-400 dark:hover:text-zinc-300',
                                        )}
                                      >
                                        <div className="flex h-4 w-4 shrink-0 items-center justify-center">
                                          <motion.div
                                            animate={{
                                              rotate: contextField.value ? 180 : 0,
                                              scale: contextField.value ? 1.1 : 1,
                                            }}
                                            whileHover={{
                                              rotate: contextField.value ? 180 : 15,
                                              scale: 1.1,
                                              transition: {
                                                type: 'spring',
                                                stiffness: 300,
                                                damping: 10,
                                              },
                                            }}
                                            transition={{
                                              type: 'spring',
                                              stiffness: 260,
                                              damping: 25,
                                            }}
                                          >
                                            {contextField.value && !hasContext ? (
                                              <InfoIcon
                                                className={cn('h-4 w-4', 'text-amber-500')}
                                              />
                                            ) : (
                                              <CircleFadingPlus
                                                className={cn(
                                                  'h-4 w-4',
                                                  contextField.value && hasContext
                                                    ? 'text-sky-500'
                                                    : 'text-inherit',
                                                )}
                                              />
                                            )}
                                          </motion.div>
                                        </div>
                                        <AnimatePresence>
                                          {contextField.value && (
                                            <motion.span
                                              initial={{ width: 0, opacity: 0 }}
                                              animate={{
                                                width: 'auto',
                                                opacity: 1,
                                              }}
                                              exit={{ width: 0, opacity: 0 }}
                                              transition={{ duration: 0.2 }}
                                              className={cn(
                                                'shrink-0 overflow-hidden text-sm whitespace-nowrap',
                                                hasContext ? 'text-sky-500' : 'text-amber-500',
                                              )}
                                            >
                                              背景信息
                                            </motion.span>
                                          )}
                                        </AnimatePresence>
                                      </button>
                                    </TooltipTrigger>
                                    <TooltipContent side="top" className="max-w-xs">
                                      {hasContext ? (
                                        <div className="max-h-[200px] overflow-y-auto text-xs">
                                          <p className="mb-1 font-medium">背景信息:</p>
                                          <p className="whitespace-pre-wrap">{localContext}</p>
                                        </div>
                                      ) : (
                                        <p className="text-xs">
                                          你尚未设置背景信息。请在个人资料页面添加背景信息，以便AI更好地理解你的需求。
                                        </p>
                                      )}
                                    </TooltipContent>
                                  </Tooltip>
                                </TooltipProvider>
                              )}
                            />
                          </div>
                          <div className="absolute right-3 bottom-3">
                            <button
                              type="submit"
                              disabled={isLoading || isFormDisabled}
                              className={cn(
                                'flex h-8 w-8 items-center justify-center rounded-lg transition-colors',
                                isLoading || isFormDisabled ? 'cursor-not-allowed opacity-70' : '',
                                field.value
                                  ? 'bg-sky-500/15 text-sky-500'
                                  : 'bg-zinc-200/50 text-zinc-500 hover:text-zinc-700 dark:bg-zinc-700/50 dark:text-zinc-400 dark:hover:text-zinc-300',
                              )}
                            >
                              {isLoading ? (
                                <span className="h-4 w-4 animate-spin rounded-full border-2 border-current border-t-transparent" />
                              ) : (
                                <Send className="h-4 w-4" />
                              )}
                            </button>
                          </div>
                        </div>
                      </div>
                    </FormItem>
                  )}
                />
              </div>

              {/* Suggestions */}
              {advices.length > 0 && (
                <div className="space-y-2">
                  <h3 className="text-sm font-medium text-zinc-900 dark:text-zinc-100">建议:</h3>
                  <div className="flex flex-wrap gap-2">
                    {advices.map((advice) => (
                      <button
                        key={advice}
                        type="button"
                        onClick={() => handleAdviceClickInternal(advice)}
                        className="rounded-xl bg-zinc-100 px-3 py-1.5 text-left text-sm text-zinc-900 transition-colors hover:bg-zinc-200 dark:bg-zinc-800 dark:text-zinc-100 dark:hover:bg-zinc-700"
                      >
                        {advice}
                      </button>
                    ))}
                  </div>
                </div>
              )}
            </div>
          </form>
        </Form>
      </div>
    </div>
  )
}

// Export client-only component
export const EnhancedForm = dynamic(() => Promise.resolve(EnhancedFormClient), { ssr: false })<|MERGE_RESOLUTION|>--- conflicted
+++ resolved
@@ -253,16 +253,11 @@
                       <div className="relative">
                         <div className="overflow-hidden">
                           <Textarea
-<<<<<<< HEAD
-                            placeholder="描述你想要生成的HTML..."
-                            className="h-[150px] w-full resize-none rounded-xl rounded-b-none border-0 bg-zinc-100 px-4 py-3 text-sm text-zinc-900 placeholder:text-zinc-500 focus-visible:ring-0 focus-visible:ring-offset-0 focus-visible:outline-none dark:bg-zinc-800 dark:text-zinc-100"
-=======
                             placeholder="描述您想要生成的HTML..."
                             className={cn(
                               'h-[150px] w-full resize-none rounded-xl rounded-b-none border-0 bg-zinc-100 px-4 py-3 text-sm text-zinc-900 placeholder:text-zinc-500 focus-visible:ring-0 focus-visible:ring-offset-0 focus-visible:outline-none dark:bg-zinc-800 dark:text-zinc-100',
                               isFormDisabled && 'cursor-not-allowed opacity-50',
                             )}
->>>>>>> e3572578
                             style={{ boxShadow: 'none' }}
                             disabled={isFormDisabled}
                             {...field}
